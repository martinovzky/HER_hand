import numpy as np
from stable_baselines3 import DDPG, HerReplayBuffer
from stable_baselines3.her.goal_selection_strategy import GoalSelectionStrategy
from stable_baselines3.common.callbacks import BaseCallback

class ProgressCallback(BaseCallback):
    """Enhanced callback to log comprehensive training progress"""
    def __init__(self, verbose: int = 0):
        super().__init__(verbose)
        self.episode_count = 0
        self.success_count = 0
        self.episode_rewards = []
        self.episode_lengths = []
        self.recent_rewards = []  # Last 100 episodes
        self.recent_lengths = []  # Last 100 episodes

    def _on_step(self) -> bool:
        # Log every 1000 steps with comprehensive metrics
        if self.num_timesteps % 1000 == 0:
            print(f"\n{'='*60}")
            print(f"Training Step: {self.num_timesteps:,} / 1,000,000 ({self.num_timesteps/10000:.1f}%)")

            # Show learning rate if available
            if hasattr(self.model, 'learning_rate'):
                lr = self.model.learning_rate
                if callable(lr):
                    lr = lr(1.0)  # Get current learning rate
                print(f"Learning Rate: {lr:.6f}")

            # Show DDPG losses if available
            if hasattr(self.model, 'logger') and hasattr(self.model.logger, 'name_to_value'):
                logger_data = self.model.logger.name_to_value
                if 'train/actor_loss' in logger_data:
                    print(f"Actor Loss:    {logger_data['train/actor_loss']:.6f}")
                if 'train/critic_loss' in logger_data:
                    print(f"Critic Loss:   {logger_data['train/critic_loss']:.6f}")

        # Track episodes and comprehensive metrics
        infos = self.locals.get('infos', [{}])
        if len(infos) > 0 and 'episode' in infos[0]:
            self.episode_count += 1
            episode_info = infos[0]['episode']

            reward = episode_info['r']
            length = episode_info['l']

            self.episode_rewards.append(reward)
            self.episode_lengths.append(length)

            # Keep recent history (last 100 episodes)
            self.recent_rewards.append(reward)
            self.recent_lengths.append(length)
            if len(self.recent_rewards) > 100:
                self.recent_rewards.pop(0)
                self.recent_lengths.pop(0)

            # Count successes (assuming reward > 0.5 means success)
            if reward > 0.5:
                self.success_count += 1

            # Log detailed metrics every 100 episodes
            if self.episode_count % 100 == 0:
                success_rate = self.success_count / self.episode_count

                # Recent performance (last 100 episodes)
                recent_success_rate = sum(1 for r in self.recent_rewards if r > 0.5) / len(self.recent_rewards)
                recent_avg_reward = np.mean(self.recent_rewards)
                recent_avg_length = np.mean(self.recent_lengths)

                # Overall performance
                overall_avg_reward = np.mean(self.episode_rewards)
                overall_avg_length = np.mean(self.episode_lengths)

                print(f"\n{'='*60}")
                print(f"EPISODE MILESTONE: {self.episode_count}")
                print(f"{'='*60}")
                print(f"Overall Success Rate:     {success_rate:.2%}")
                print(f"Recent Success Rate:      {recent_success_rate:.2%} (last 100 episodes)")
                print()
                print(f"Reward Metrics:")
                print(f"  Recent Avg Reward:      {recent_avg_reward:.3f}")
                print(f"  Overall Avg Reward:     {overall_avg_reward:.3f}")
                print()
                print(f"Episode Length Metrics:")
                print(f"  Recent Avg Length:      {recent_avg_length:.1f} steps")
                print(f"  Overall Avg Length:     {overall_avg_length:.1f} steps")
                print()
                print(f"Training Progress:")
                print(f"  Total Episodes:         {self.episode_count}")
                print(f"  Total Successes:        {self.success_count}")
                print(f"  Training Steps:         {self.num_timesteps:,}")

                # Performance trend (compare last 100 vs. previous 100 episodes)
                if self.episode_count >= 200:
                    prev_100_success = sum(
                        1 for r in self.episode_rewards[-200:-100] if r > 0.5
                    ) / 100
                    current_100_success = recent_success_rate
                    if current_100_success > prev_100_success:
                        trend = "↗️ IMPROVING"
                    elif current_100_success < prev_100_success:
                        trend = "↘️ DECLINING"
                    else:
                        trend = "→ STABLE"
                    print(f"  Performance Trend:      {trend}")

                print(f"{'='*60}")

        return True


def make_ddpg_her_agent(env, train_cfg: dict, her_cfg: dict):
    """
    Create a DDPG model with HER using SB3's HerReplayBuffer.

    Args:
        env: a gym.GoalEnv-compliant environment. 
             It must return dict observations with keys:
             'observation', 'achieved_goal', 'desired_goal', 
             and implement compute_reward().
        train_cfg: dict with keys:
            - batch_size: int
            - learning_rate: float
        her_cfg: dict with keys:
            - n_sampled_goal: int  (number of future goals to sample per step)
            - goal_selection_strategy: str or GoalSelectionStrategy enum 
                                       (e.g., "future" or GoalSelectionStrategy.FUTURE)
            - online_sampling: bool
            - (optional) max_episode_length: int
                If your env does not automatically expose `max_episode_steps` via TimeLimit,
                you can specify this explicitly here.

    Returns:
        model: a Stable-Baselines3 DDPG model configured with HerReplayBuffer
        callback: an instance of ProgressCallback for detailed logging
    """

<<<<<<< HEAD
    # Build the replay_buffer_kwargs exactly as required by HerReplayBuffer
    replay_buffer_kwargs = {
        "n_sampled_goal": her_cfg.get("n_sampled_goal", 4),
        "goal_selection_strategy": her_cfg.get(
            "goal_selection_strategy", GoalSelectionStrategy.FUTURE
        ),
        "online_sampling": her_cfg.get("online_sampling", True),
    }

    # If your environment does NOT have env.spec.max_episode_steps set by a TimeLimit wrapper,
    # you must supply max_episode_length manually (otherwise it is inferred). For example:
    if "max_episode_length" in her_cfg:
        replay_buffer_kwargs["max_episode_length"] = her_cfg["max_episode_length"]
    # Otherwise, if your env was registered with a gym.wrappers.TimeLimit and env.spec is not None,
    # SB3 will automatically pick up env.spec.max_episode_steps.

    # Create the DDPG model, passing in the HER replay buffer
    model = DDPG(
        policy="MultiInputPolicy",            # Required for Dict obs: {obs, achieved_goal, desired_goal}
        env=env,                               # Pass the GoalEnv directly
        replay_buffer_class=HerReplayBuffer,   # Hook in HER’s replay buffer
        replay_buffer_kwargs=replay_buffer_kwargs,
        batch_size=train_cfg.get("batch_size", 256),
        learning_rate=train_cfg.get("learning_rate", 1e-3),
        tensorboard_log="./logs/",
        verbose=1,
    )

    # Return both model and your ProgressCallback
    return model, ProgressCallback()
=======
    # Create DDPG model with HER replay buffer
    model = DDPG(
    policy="MultiInputPolicy",
    env=env,
    replay_buffer_class=HerReplayBuffer,
    replay_buffer_kwargs=replay_buffer_kwargs,
    batch_size=train_cfg.get("batch_size", 256),
    learning_rate=train_cfg.get("learning_rate", 1e-3),
    tensorboard_log="./logs/",
    verbose=1,
    )


    
    # Create enhanced progress callback
    callback = ProgressCallback()
    
    return model, callback
>>>>>>> c3430572
<|MERGE_RESOLUTION|>--- conflicted
+++ resolved
@@ -135,7 +135,6 @@
         callback: an instance of ProgressCallback for detailed logging
     """
 
-<<<<<<< HEAD
     # Build the replay_buffer_kwargs exactly as required by HerReplayBuffer
     replay_buffer_kwargs = {
         "n_sampled_goal": her_cfg.get("n_sampled_goal", 4),
@@ -166,23 +165,3 @@
 
     # Return both model and your ProgressCallback
     return model, ProgressCallback()
-=======
-    # Create DDPG model with HER replay buffer
-    model = DDPG(
-    policy="MultiInputPolicy",
-    env=env,
-    replay_buffer_class=HerReplayBuffer,
-    replay_buffer_kwargs=replay_buffer_kwargs,
-    batch_size=train_cfg.get("batch_size", 256),
-    learning_rate=train_cfg.get("learning_rate", 1e-3),
-    tensorboard_log="./logs/",
-    verbose=1,
-    )
-
-
-    
-    # Create enhanced progress callback
-    callback = ProgressCallback()
-    
-    return model, callback
->>>>>>> c3430572
