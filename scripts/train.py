--- conflicted
+++ resolved
@@ -117,7 +117,6 @@
         "batch_size":    cfg.get("train", {}).get("batch_size", 256),
         "learning_rate": cfg.get("train", {}).get("learning_rate", 1e-3),
     }
-<<<<<<< HEAD
     her_section = cfg.get("her", {}) if isinstance(cfg.get("her", {}), dict) else {}
     her_cfg = {
         "n_sampled_goal": her_section.get("n_sampled_goal", 4),
@@ -129,19 +128,7 @@
     
     print(f"DEBUG: Final train_cfg: {train_cfg}")
     print(f"DEBUG: Final her_cfg: {her_cfg}")
-=======
-    
-    her_section = cfg.get("her", {}) if isinstance(cfg.get("her", {}), dict) else {}
-    her_cfg = {
-    "n_sampled_goal": her_section.get("n_sampled_goal", 4),
-    "goal_selection_strategy": her_section.get("goal_selection_strategy", "future"),
-    "online_sampling": her_section.get("online_sampling", True),
-    }
-    
-if "max_episode_length" in her_section:
-    her_cfg["max_episode_length"] = her_section["max_episode_length"]
 
->>>>>>> c3430572
     
     # Create agent with progress callback
     model, callback = make_ddpg_her_agent(env, train_cfg, her_cfg)
